--- conflicted
+++ resolved
@@ -267,13 +267,8 @@
     public View createView() {
         mRootView = (ManualLayoutFrame) LayoutInflater.from(mContext)
                 .inflate(R.layout.grant_permissions, null);
-<<<<<<< HEAD
-        ((ButtonBarLayout) mRootView.findViewById(R.id.button_group)).setAllowStacking(true);
-        mDialogContainer = (ViewGroup) mRootView.findViewById(R.id.dialog_container);
-=======
         mButtonBar = (ButtonBarLayout) mRootView.findViewById(R.id.button_group);
         mButtonBar.setAllowStacking(true);
->>>>>>> 934540ab
         mMessageView = (TextView) mRootView.findViewById(R.id.permission_message);
         mIconView = (ImageView) mRootView.findViewById(R.id.permission_icon);
         mCurrentGroupView = (TextView) mRootView.findViewById(R.id.current_page_text);
