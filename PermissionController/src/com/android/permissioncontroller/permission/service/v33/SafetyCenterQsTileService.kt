/*
 * Copyright (C) 2022 The Android Open Source Project
 *
 * Licensed under the Apache License, Version 2.0 (the "License");
 * you may not use this file except in compliance with the License.
 * You may obtain a copy of the License at
 *
 *      http://www.apache.org/licenses/LICENSE-2.0
 *
 * Unless required by applicable law or agreed to in writing, software
 * distributed under the License is distributed on an "AS IS" BASIS,
 * WITHOUT WARRANTIES OR CONDITIONS OF ANY KIND, either express or implied.
 * See the License for the specific language governing permissions and
 * limitations under the License.
 */

package com.android.permissioncontroller.permission.service.v33

import android.content.ComponentName
import android.content.Intent
import android.content.pm.PackageManager
<<<<<<< HEAD
import android.graphics.drawable.Icon
=======
>>>>>>> ce611fed
import android.os.IBinder
import android.safetycenter.SafetyCenterManager
import android.service.quicksettings.Tile
import android.service.quicksettings.TileService
import com.android.permissioncontroller.R

/**
 * The service backing a Quick Settings Tile which will take users to the Safety Center QS Fragment.
 */
class SafetyCenterQsTileService : TileService() {
    private var disabled = false

    override fun onBind(intent: Intent?): IBinder? {
<<<<<<< HEAD
        /*
        TODO ntmyren: open permissions to permissioncontroller
=======
>>>>>>> ce611fed
        val scManager = getSystemService(SafetyCenterManager::class.java)!!
        if (!scManager.isSafetyCenterEnabled) {
            packageManager.setComponentEnabledSetting(
                ComponentName(this, this::class.java),
                PackageManager.COMPONENT_ENABLED_STATE_DISABLED, 0)
            disabled = true
        }
<<<<<<< HEAD

         */
=======
>>>>>>> ce611fed

        return super.onBind(intent)
    }
    override fun onStartListening() {
        super.onStartListening()
        if (disabled) {
            return
        }

        qsTile.label = getString(R.string.safety_privacy_qs_tile_title)
        qsTile.subtitle = getString(R.string.safety_privacy_qs_tile_subtitle)
        qsTile.state = Tile.STATE_ACTIVE
        qsTile.updateTile()
    }

    override fun onClick() {
        val intent = Intent(Intent.ACTION_VIEW_SAFETY_CENTER_QS)
        intent.flags = Intent.FLAG_ACTIVITY_NEW_TASK
        startActivityAndCollapse(intent)
    }
}<|MERGE_RESOLUTION|>--- conflicted
+++ resolved
@@ -19,10 +19,7 @@
 import android.content.ComponentName
 import android.content.Intent
 import android.content.pm.PackageManager
-<<<<<<< HEAD
 import android.graphics.drawable.Icon
-=======
->>>>>>> ce611fed
 import android.os.IBinder
 import android.safetycenter.SafetyCenterManager
 import android.service.quicksettings.Tile
@@ -36,11 +33,6 @@
     private var disabled = false
 
     override fun onBind(intent: Intent?): IBinder? {
-<<<<<<< HEAD
-        /*
-        TODO ntmyren: open permissions to permissioncontroller
-=======
->>>>>>> ce611fed
         val scManager = getSystemService(SafetyCenterManager::class.java)!!
         if (!scManager.isSafetyCenterEnabled) {
             packageManager.setComponentEnabledSetting(
@@ -48,11 +40,6 @@
                 PackageManager.COMPONENT_ENABLED_STATE_DISABLED, 0)
             disabled = true
         }
-<<<<<<< HEAD
-
-         */
-=======
->>>>>>> ce611fed
 
         return super.onBind(intent)
     }
