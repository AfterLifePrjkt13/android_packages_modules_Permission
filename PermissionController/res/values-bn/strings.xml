--- conflicted
+++ resolved
@@ -42,18 +42,13 @@
     <string name="grant_dialog_button_allow_foreground" msgid="3921023528122697550">"অ্যাপ ব্যবহার করার সময়"</string>
     <string name="grant_dialog_button_allow_one_time" msgid="3290372652702487431">"শুধুমাত্র এই সময়ে"</string>
     <string name="grant_dialog_button_allow_background" msgid="3190568549032350790">"সব সময়ের জন্য অনুমতি দিন"</string>
-    <!-- no translation found for grant_dialog_button_allow_all_files (1581085085495813735) -->
-    <skip />
-    <!-- no translation found for grant_dialog_button_allow_media_only (3516456055703710144) -->
-    <skip />
+    <string name="grant_dialog_button_allow_all_files" msgid="1581085085495813735">"সমস্ত ফাইল ম্যানেজ করার অনুমতি দিন"</string>
+    <string name="grant_dialog_button_allow_media_only" msgid="3516456055703710144">"মিডিয়া ফাইল অ্যাক্সেসের অনুমতি দিন"</string>
     <string name="app_permissions_breadcrumb" msgid="6174723486639913311">"অ্যাপ"</string>
     <string name="app_permissions" msgid="2778362347879465223">"অ্যাপের অনুমতি"</string>
-    <!-- no translation found for unused_apps (3935514133237470759) -->
-    <skip />
-    <!-- no translation found for app_disable_dlg_positive (3928516331670255309) -->
-    <skip />
-    <!-- no translation found for app_disable_dlg_text (5218197617670218828) -->
-    <skip />
+    <string name="unused_apps" msgid="3935514133237470759">"অব্যবহৃত অ্যাপ"</string>
+    <string name="app_disable_dlg_positive" msgid="3928516331670255309">"অ্যাপ বন্ধ করুন"</string>
+    <string name="app_disable_dlg_text" msgid="5218197617670218828">"আপনি এই অ্যাপ বন্ধ করে দিলে, Android এবং অন্যান্য অ্যাপ যেভাবে কাজ করার কথা সেইভাবে আর নাও কাজ করতে পারে। মনে রাখবেন যে এই অ্যাপ আপনার ডিভাইসে আগে থেকেই ইনস্টল করা আছে বলে এটি আপনি মুছে ফেলতে পারবেন না। বন্ধ করার বিকল্পে ট্যাপ করে, আপনি অ্যাপটিকে বন্ধ করে ও লুকিয়েও রাখতে পারবেন।"</string>
     <string name="app_permission_manager" msgid="3802609813311662642">"অনুমতি ম্যানেজার"</string>
     <string name="never_ask_again" msgid="7645304182523160030">"আর জিজ্ঞেস না করার জন্য বলুন"</string>
     <string name="no_permissions" msgid="2193893107241172888">"কোনও অনুমতি নেই"</string>
@@ -66,8 +61,7 @@
     <string name="old_sdk_deny_warning" msgid="6018489265342857714">"এই অ্যাপটি Android-এর একটি পুরনো ভার্সনের জন্য ডিজাইন করা হয়েছিল৷ অনুমতি না দিলে এটি ঠিকভাবে কাজ নাও করতে পারে।"</string>
     <string name="default_permission_description" msgid="692254823411049573">"কোনও অজানা অ্যাকশন নিন"</string>
     <string name="app_permissions_group_summary" msgid="5019625174481872207">"<xliff:g id="COUNT_1">%2$d</xliff:g>টি অ্যাপের মধ্যে <xliff:g id="COUNT_0">%1$d</xliff:g>টি অনুমোদিত"</string>
-    <!-- no translation found for app_permissions_group_summary2 (6879351603140930642) -->
-    <skip />
+    <string name="app_permissions_group_summary2" msgid="6879351603140930642">"<xliff:g id="COUNT_1">%2$d</xliff:g>টি অ্যাপের মধ্যে <xliff:g id="COUNT_0">%1$d</xliff:g>টি অনুমোদিত"</string>
     <string name="menu_show_system" msgid="7623002570829860709">"সিস্টেম অ্যাপ দেখুন"</string>
     <string name="menu_hide_system" msgid="2274204366405029090">"সিস্টেম অ্যাপ লুকান"</string>
     <string name="no_apps" msgid="2377153782338039463">"কোনও অ্যাপ নেই"</string>
@@ -111,11 +105,9 @@
     <string name="filter_by_time" msgid="1763143592970195407">"সময় অনুযায়ী ফিল্টার করুন"</string>
     <string name="item_separator" msgid="8266062815210378175">", "</string>
     <string name="app_permission_button_allow" msgid="1358817292836175593">"অনুমতি দিন"</string>
-    <!-- no translation found for app_permission_button_allow_all_files (4981526745327887198) -->
-    <skip />
-    <!-- no translation found for app_permission_button_allow_media_only (4093190111622941620) -->
-    <skip />
-    <string name="app_permission_button_allow_always" msgid="4313513946865105788">"সব সময়ের অনুমতি দিন"</string>
+    <string name="app_permission_button_allow_all_files" msgid="4981526745327887198">"সমস্ত ফাইল ম্যানেজ করার অনুমতি দিন"</string>
+    <string name="app_permission_button_allow_media_only" msgid="4093190111622941620">"শুধু মিডিয়া অ্যাক্সেসের অনুমতি দিন"</string>
+    <string name="app_permission_button_allow_always" msgid="4313513946865105788">"সব সময়ের জন্য অনুমতি দিন"</string>
     <string name="app_permission_button_allow_foreground" msgid="2303741829613210541">"অ্যাপ ব্যবহারের সময় অনুমতি দিন"</string>
     <string name="app_permission_button_ask" msgid="2757216269887794205">"প্রতিবার জিজ্ঞাসা করা হবে"</string>
     <string name="app_permission_button_deny" msgid="5716368368650638408">"খারিজ করুন"</string>
@@ -124,8 +116,10 @@
     <string name="app_permission_footer_app_permissions_link" msgid="8033278634020892918">"<xliff:g id="APP">%1$s</xliff:g>-কে দেওয়া সব অনুমতি দেখুন"</string>
     <string name="app_permission_footer_permission_apps_link" msgid="8759141212929298774">"যেসব অ্যাপের এই অনুমতি আছে সেগুলি দেখুন"</string>
     <string name="auto_revoke_label" msgid="8755748230070160969">"অ্যাপ ব্যবহার করা না হলে সেটি থেকে অনুমতি প্রত্যাহার করে নিন"</string>
-    <string name="auto_revoke_summary" msgid="1842110019199306298">"এই অ্যাপ কয়েকমাস ব্যবহার করা না হলে, আপনার ডেটা সুরক্ষিত রাখতে সেটিকে আর অনুমতি দেওয়া হবে না।"</string>
-    <string name="auto_revoke_summary_with_permissions" msgid="160422052726006109">"আপনার ডেটা সুরক্ষিত রাখতে অ্যাপটি গত কয়েক মাসে ব্যবহার করা না হলে, এই অনুমতি প্রত্যাহার করে নেওয়া হবে: <xliff:g id="PERMS">%1$s</xliff:g>"</string>
+    <string name="auto_revoke_summary" msgid="308686883215278993">"আপনার ডেটা সুরক্ষিত রাখতে এই অ্যাপ কয়েক মাস ব্যবহার করা না হলে, এটিকে দেওয়া অনুমতি প্রত্যাহার করে নেওয়া হবে।"</string>
+    <string name="auto_revoke_summary_with_permissions" msgid="5460568151204648005">"আপনার ডেটা সুরক্ষিত রাখতে অ্যাপটি কয়েক মাস ব্যবহার করা না হলে, এই অনুমতি প্রত্যাহার করে নেওয়া হবে: <xliff:g id="PERMS">%1$s</xliff:g>"</string>
+    <string name="auto_revoked_apps_page_summary" msgid="2780912986594704165">"আপনার ডেটা সুরক্ষিত রাখতে যেসব অ্যাপ গত কয়েক মাস ব্যবহার করা হয়নি সেগুলি থেকে অনুমতি প্রত্যাহার করে নেওয়া হয়েছে।"</string>
+    <string name="auto_revoke_open_app_message" msgid="7960965074929429500">"আপনি আবার অনুমতি দিতে চাইলে, অ্যাপটি খুলুন"</string>
     <string name="auto_revoke_disabled" msgid="4480748641016277290">"এই অ্যাপের জন্য অটোমেটিক অনুমতি সরানোর বিকল্প বর্তমানে বন্ধ করা আছে।"</string>
     <string name="auto_revocable_permissions_none" msgid="2908881351941596829">"অটোমেটিক প্রত্যাহার করা যায় এমন কোনও অনুমতি বর্তমানে দেওয়া হচ্ছে না"</string>
     <string name="auto_revocable_permissions_one" msgid="8790555940010364058">"<xliff:g id="PERM">%1$s</xliff:g> অনুমতি সরিয়ে দেওয়া হবে।"</string>
@@ -133,20 +127,14 @@
     <string name="auto_revocable_permissions_many" msgid="1091636791684380583">"এই অনুমতি সরিয়ে দেওয়া হবে: <xliff:g id="PERMS">%1$s</xliff:g>"</string>
     <string name="auto_manage_title" msgid="4059499629753336321">"অনুমোদন অটোমেটিক ম্যানেজ করুন"</string>
     <string name="off" msgid="4561379152328580345">"বন্ধ করুন"</string>
-    <!-- no translation found for auto_revoked_app_summary_one (8225130145550153436) -->
-    <skip />
-    <!-- no translation found for auto_revoked_app_summary_two (7221373533369007890) -->
-    <skip />
-    <!-- no translation found for auto_revoked_app_summary_many (7190907278970377826) -->
-    <skip />
-    <!-- no translation found for last_opened_category_title (4204626487716958146) -->
-    <skip />
+    <string name="auto_revoked_app_summary_one" msgid="8225130145550153436">"<xliff:g id="PERMISSION_NAME">%s</xliff:g> অনুমতি সরিয়ে দেওয়া হয়েছে"</string>
+    <string name="auto_revoked_app_summary_two" msgid="7221373533369007890">"<xliff:g id="PERMISSION_NAME_0">%1$s</xliff:g> এবং <xliff:g id="PERMISSION_NAME_1">%2$s</xliff:g> অনুমতি সরিয়ে দেওয়া হয়েছে"</string>
+    <string name="auto_revoked_app_summary_many" msgid="7190907278970377826">"<xliff:g id="PERMISSION_NAME">%1$s</xliff:g> এবং অন্য <xliff:g id="NUMBER">%2$s</xliff:g>টি অনুমতি সরিয়ে দেওয়া হয়েছে"</string>
+    <string name="last_opened_category_title" msgid="4204626487716958146">"<xliff:g id="NUMBER">%s</xliff:g> মাসেরও বেশি সময় আগে শেষ খোলা হয়েছিল"</string>
     <string name="last_opened_summary" msgid="8038737442154732">"অ্যাপ শেষ <xliff:g id="DATE">%s</xliff:g> তারিখে খোলা হয়েছে"</string>
     <string name="last_opened_summary_short" msgid="403134890404955437">"শেষ <xliff:g id="DATE">%s</xliff:g> তারিখে খোলা হয়েছে"</string>
-    <!-- no translation found for app_permission_footer_special_file_access (2257708354000512325) -->
-    <skip />
-    <!-- no translation found for special_file_access_dialog (7325467268782278105) -->
-    <skip />
+    <string name="app_permission_footer_special_file_access" msgid="2257708354000512325">"এই অ্যাপকে সমস্ত ফাইল ম্যানেজ করার অনুমতি দিলে, অ্যাপটি এই ডিভাইসের বা এর সঙ্গে কানেক্ট করা অন্য কোনও স্টোরেজ ডিভাইসের কমন স্টোরেজের যেকোনও ফাইল অ্যাক্সেস ও পরিবর্তন করতে বা মুছে ফেলতে পারবে। অ্যাপটি আপনাকে না জানিয়েই ফাইল অ্যাক্সেস করতে পারে।"</string>
+    <string name="special_file_access_dialog" msgid="7325467268782278105">"এই ডিভাইসের বা এর সঙ্গে কানেক্ট করা অন্য কোনও স্টোরেজ ডিভাইসের ফাইল অ্যাক্সেস ও পরিবর্তন করতে বা মুছে ফেলতে এই অ্যাপকে অনুমতি দেবেন? এই অ্যাপ আপনাকে না জানিয়েই ফাইল অ্যাক্সেস করতে পারে।"</string>
     <string name="permission_description_summary_generic" msgid="5479202003136667039">"যেসব অ্যাপের অনুমতি আছে সেগুলি <xliff:g id="DESCRIPTION">%1$s</xliff:g> করতে পারে"</string>
     <string name="permission_description_summary_activity_recognition" msgid="7914828358811635600">"এই অনুমতি আছে এমন অ্যাপ হাঁটা, বাইক চালানো, ড্রাইভ করা, কত পা চলা হয়েছে এবং আরও অনেক কিছু শারীরিক কার্যকলাপ সংক্রান্ত তথ্য অ্যাক্সেস করতে পারবে"</string>
     <string name="permission_description_summary_calendar" msgid="2846128908236787586">"যেসব অ্যাপের এই অনুমতি আছে সেগুলি আপনার ক্যালেন্ডার অ্যাক্সেস করতে পারে"</string>
@@ -166,10 +154,8 @@
     <string name="allowed_header" msgid="6279244592227088158">"অনুমোদিত"</string>
     <string name="allowed_always_header" msgid="6698473105201405782">"সব সময় অ্যাক্সেস করার অনুমতি আছে"</string>
     <string name="allowed_foreground_header" msgid="7553595563464819175">"শুধুমাত্র ব্যবহার করার সময় অনুমোদিত"</string>
-    <!-- no translation found for allowed_storage_scoped (2472018207553284700) -->
-    <skip />
-    <!-- no translation found for allowed_storage_full (4167507647800726342) -->
-    <skip />
+    <string name="allowed_storage_scoped" msgid="2472018207553284700">"শুধু মিডিয়া অ্যাক্সেসের অনুমতি দেওয়া হয়েছে"</string>
+    <string name="allowed_storage_full" msgid="4167507647800726342">"সমস্ত ফাইল ম্যানেজ করার অনুমতি দেওয়া হয়েছে"</string>
     <string name="ask_header" msgid="4471670860332046665">"প্রতিবার জিজ্ঞাসা করে"</string>
     <string name="denied_header" msgid="2277998574238617699">"প্রত্যাখ্যান করা হয়েছে"</string>
     <plurals name="days" formatted="false" msgid="3903419301028414979">
@@ -189,17 +175,10 @@
       <item quantity="other"><xliff:g id="NUMBER">%s</xliff:g> সেকেন্ড</item>
     </plurals>
     <string name="permission_reminders" msgid="8040710767178843151">"অনুমতির রিমাইন্ডার"</string>
-<<<<<<< HEAD
-    <!-- no translation found for auto_revoke_permission_reminder_notification_title (4605662126884792273) -->
-    <skip />
-    <!-- no translation found for auto_revoke_permission_reminder_notification_content (5782565378830205909) -->
-    <skip />
-=======
     <string name="auto_revoke_permission_reminder_notification_title_one" msgid="5769691038915584486">"ব্যবহার হয়নি এমন ১টি অ্যাপ"</string>
     <string name="auto_revoke_permission_reminder_notification_title_many" msgid="9035362208572362215">"ব্যবহার হয়নি এমন <xliff:g id="NUMBER_OF_APPS">%s</xliff:g>টি অ্যাপ"</string>
     <string name="auto_revoke_permission_reminder_notification_content" msgid="5952076530125261716">"আপনার গোপনীয়তা রক্ষা করতে অনুমতি প্রত্যাহার করা হয়েছে। পর্যালোচনা করতে ট্যাপ করুন"</string>
     <string name="auto_revoke_preference_summary" msgid="422689541593333180">"আপনার গোপনীয়তা রক্ষা করতে অনুমতি প্রত্যাহার করা হয়েছে"</string>
->>>>>>> aee9d4c5
     <string name="background_location_access_reminder_notification_title" msgid="458109692937364585">"<xliff:g id="APP_NAME">%s</xliff:g> ব্যাকগ্রাউন্ডে আপনার লোকেশনের ডেটা অ্যাক্সেস করেছে"</string>
     <string name="background_location_access_reminder_notification_content" msgid="2715202570602748060">"এই অ্যাপটি যেকোনও সময় আপনার লোকেশনের ডেটা অ্যাক্সেস করতে পারে। পরিবর্তন করতে ট্যাপ করুন।"</string>
     <string name="auto_revoke_after_notification_title" msgid="6256474332719286120">"গোপনীয়তা রক্ষা করতে অ্যাপকে দেওয়া অনুমতি প্রত্যাহার করা হয়েছে"</string>
@@ -215,11 +194,11 @@
     <string name="unused_permissions_subtitle_two" msgid="8377946866912481356">"<xliff:g id="PERM_NAME_0">%1$s</xliff:g> ও <xliff:g id="PERM_NAME_1">%2$s</xliff:g>"</string>
     <string name="unused_permissions_subtitle_many" msgid="3293109339018555084">"<xliff:g id="PERM_NAME_0">%1$s</xliff:g>, <xliff:g id="PERM_NAME_1">%2$s</xliff:g> ও আরও <xliff:g id="NUMBER_OF_PERMISSIONS">%3$s</xliff:g>টি"</string>
     <string name="unused_app_permissions_removed_summary" msgid="323483158593998019">"আপনার ডেটা সুরক্ষিত রাখতে যেসব অ্যাপ গত কয়েক মাসে ব্যবহার করা হয়নি সেগুলি থেকে অনুমতি প্রত্যাহার করে নেওয়া হয়েছে"</string>
+    <string name="one_unused_app_summary" msgid="4609894550969723046">"১টি অ্যাপ গত কয়েক মাস ব্যবহার করা হয়নি"</string>
+    <string name="num_unused_apps_summary" msgid="2950515592303103371">"<xliff:g id="NUMBER_OF_APPS">%s</xliff:g>টি অ্যাপ গত কয়েক মাস ব্যবহার করা হয়নি"</string>
     <string name="permission_subtitle_only_in_foreground" msgid="3101936262905298459">"শুধুমাত্র অ্যাপ ব্যবহারের সময়"</string>
-    <!-- no translation found for permission_subtitle_media_only (4163630471124702816) -->
-    <skip />
-    <!-- no translation found for permission_subtitle_all_files (8017896678339448565) -->
-    <skip />
+    <string name="permission_subtitle_media_only" msgid="4163630471124702816">"মিডিয়া ফাইল"</string>
+    <string name="permission_subtitle_all_files" msgid="8017896678339448565">"সমস্ত ফাইল"</string>
     <string name="no_permissions_allowed" msgid="5781278485002145993">"কোনও অনুমতি নেই"</string>
     <string name="no_permissions_denied" msgid="2449583707612365442">"কোনও অনুমতি প্রত্যাখান করা হয়নি"</string>
     <string name="no_apps_allowed" msgid="4529095928504611810">"কোনও অ্যাপ অনুমোদিত নয়"</string>
@@ -332,6 +311,6 @@
     <string name="permgrouprequest_phone" msgid="6240218310343431124">"&lt;b&gt;<xliff:g id="APP_NAME">%1$s</xliff:g>&lt;/b&gt;-কে কল করতে এবং কল পরিচালনা করতে দেবেন?"</string>
     <string name="permgrouprequest_sensors" msgid="1939578702884234985">"&lt;b&gt;<xliff:g id="APP_NAME">%1$s</xliff:g>&lt;/b&gt;-কে সেন্সর থেকে আপনার ভাইটাল সাইনের ডেটা অ্যাক্সেস করতে দেবেন?"</string>
     <string name="auto_granted_permissions" msgid="5726065128917092357">"নিয়ন্ত্রিত অনুমতি"</string>
-    <string name="auto_granted_location_permission_notification_title" msgid="6496820273286832200">"লোকেশন অ্যাক্সেস করা যেতে পারে"</string>
+    <string name="auto_granted_location_permission_notification_title" msgid="6496820273286832200">"লোকেশন অ্যাক্সেস করা হতে পারে"</string>
     <string name="auto_granted_permission_notification_body" msgid="492268790630112781">"আপনার আইটি অ্যাডমিন <xliff:g id="APP_NAME">%s</xliff:g> অ্যাপটিকে আপনার লোকেশন অ্যাক্সেস করার অনুমতি দিয়েছে"</string>
 </resources>